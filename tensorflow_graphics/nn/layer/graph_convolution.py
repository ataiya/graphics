#Copyright 2019 Google LLC
#
# Licensed under the Apache License, Version 2.0 (the "License");
# you may not use this file except in compliance with the License.
# You may obtain a copy of the License at
#
#    https://www.apache.org/licenses/LICENSE-2.0
#
# Unless required by applicable law or agreed to in writing, software
# distributed under the License is distributed on an "AS IS" BASIS,
# WITHOUT WARRANTIES OR CONDITIONS OF ANY KIND, either express or implied.
# See the License for the specific language governing permissions and
# limitations under the License.
"""This module implements graph convolutions layers."""

from __future__ import absolute_import
from __future__ import division
from __future__ import print_function

import tensorflow as tf

import tensorflow_graphics.geometry.convolution.graph_convolution as gc
from tensorflow_graphics.util import export_api


def feature_steered_convolution_layer(
    data,
    neighbors,
    sizes,
    translation_invariant=True,
    num_weight_matrices=8,
    num_output_channels=None,
    initializer=tf.compat.v1.truncated_normal_initializer(stddev=0.1),
    name=None,
    var_name=None):
  # pyformat: disable
  """Wraps the function `feature_steered_convolution` as a TensorFlow layer.

  The shorthands used below are
    `V`: The number of vertices.
    `C`: The number of channels in the input data.

  Note:
    In the following, A1 to An are optional batch dimensions.

  Args:
    data: A `float` tensor with shape `[A1, ..., An, V, C]`.
    neighbors: A SparseTensor with the same type as `data` and with shape
      `[A1, ..., An, V, V]` representing vertex neighborhoods. The neighborhood
      of a vertex defines the support region for convolution. For a mesh, a
      common choice for the neighborhood of vertex `i` would be the vertices in
      the K-ring of `i` (including `i` itself). Each vertex must have at least
      one neighbor. For a faithful implementation of the FeaStNet paper,
      neighbors should be a row-normalized weight matrix corresponding to the
      graph adjacency matrix with self-edges:
      `neighbors[A1, ..., An, i, j] > 0` if vertex `i` and `j` are neighbors,
      `neighbors[A1, ..., An, i, i] > 0` for all `i`, and
      `sum(neighbors, axis=-1)[A1, ..., An, i] == 1.0` for all `i`.
      These requirements are relaxed in this implementation.
    sizes: An `int` tensor of shape `[A1, ..., An]` indicating the true input
      sizes in case of padding (`sizes=None` indicates no padding).
      `sizes[A1, ..., An] <= V`. If `data` and `neighbors` are 2-D, `sizes` will
      be ignored. As an example, consider an input consisting of three graphs
      `G0`, `G1`, and `G2` with `V0`, `V1` and `V2` vertices respectively. The
      padded input would have the following shapes: `data.shape = [3, V, C]`,
      and `neighbors.shape = [3, V, V]`, where `V = max([V0, V1, V2])`. The true
      sizes of each graph will be specified by `sizes=[V0, V1, V2]`.
      `data[i, :Vi, :]` and `neighbors[i, :Vi, :Vi]` will be the vertex and
      neighborhood data of graph `Gi`. The `SparseTensor` `neighbors` should
      have no nonzero entries in the padded regions.
    translation_invariant: A `bool`. If `True` the assignment of features to
      weight matrices will be invariant to translation.
    num_weight_matrices: An `int` specifying the number of weight matrices used
      in the convolution.
    num_output_channels: An optional `int` specifying the number of channels in
      the output. If `None` then `num_output_channels = C`.
    initializer: An initializer for the trainable variables.
    name: A (name_scope) name for this op. Passed through to
      feature_steered_convolution().
    var_name: A (var_scope) name for the variables. Defaults to
      `graph_convolution_feature_steered_convolution_weights`.

  Returns:
    Tensor with shape `[A1, ..., An, V, num_output_channels]`.
  """
  # pyformat: enable
  with tf.compat.v1.variable_scope(
      var_name,
      default_name='graph_convolution_feature_steered_convolution_weights'):
    # Skips shape validation to avoid redundancy with
    # feature_steered_convolution().
    data = tf.convert_to_tensor(value=data)

    in_channels = tf.compat.v1.dimension_value(data.shape[-1])
    if num_output_channels is None:
      out_channels = in_channels
    else:
      out_channels = num_output_channels

    var_u = tf.compat.v1.get_variable(
        shape=(in_channels, num_weight_matrices),
        dtype=data.dtype,
        initializer=initializer,
        name='u')
    if translation_invariant:
      var_v = -var_u
    else:
      var_v = tf.compat.v1.get_variable(
          shape=(in_channels, num_weight_matrices),
          dtype=data.dtype,
          initializer=initializer,
          name='v')
    var_c = tf.compat.v1.get_variable(
        shape=(num_weight_matrices),
        dtype=data.dtype,
        initializer=initializer,
        name='c')
    var_w = tf.compat.v1.get_variable(
        shape=(num_weight_matrices, in_channels, out_channels),
        dtype=data.dtype,
        initializer=initializer,
        name='w')
    var_b = tf.compat.v1.get_variable(
        shape=(out_channels),
        dtype=data.dtype,
        initializer=initializer,
        name='b')

    return gc.feature_steered_convolution(
        data=data,
        neighbors=neighbors,
        sizes=sizes,
        var_u=var_u,
        var_v=var_v,
        var_c=var_c,
        var_w=var_w,
        var_b=var_b,
        name=name)


class FeatureSteeredConvolutionKerasLayer(tf.keras.layers.Layer):
  """Wraps the function `feature_steered_convolution` as a Keras layer."""

  def __init__(self,
               translation_invariant=True,
               num_weight_matrices=8,
               num_output_channels=None,
               initializer=None,
               name=None,
               **kwargs):
    """Initializes FeatureSteeredConvolutionKerasLayer.

    Args:
      translation_invariant: A `bool`. If `True` the assignment of features to
        weight matrices will be invariant to translation.
      num_weight_matrices: An `int` specifying the number of weight matrices
        used in the convolution.
      num_output_channels: An optional `int` specifying the number of channels
        in the output. If `None` then `num_output_channels` will be the same as
        the input dimensionality.
      initializer: An initializer for the trainable variables. If `None`,
        defaults to `tf.compat.v1.truncated_normal_initializer(stddev=0.1)`.
      name: A name for this layer.
      **kwargs: Additional keyword arguments passed to the base layer.
    """
    super(FeatureSteeredConvolutionKerasLayer, self).__init__(
        name=name, **kwargs)
    self._num_weight_matrices = num_weight_matrices
    self._num_output_channels = num_output_channels
    self._translation_invariant = translation_invariant
    if initializer is None:
      self._initializer = tf.compat.v1.truncated_normal_initializer(stddev=0.1)
    else:
      self._initializer = initializer

  def build(self, input_shape):
    """Initializes the trainable weights."""
    in_channels = tf.TensorShape(input_shape[0]).as_list()[-1]
    if self._num_output_channels is None:
      out_channels = in_channels
    else:
      out_channels = self._num_output_channels
    dtype = self.dtype
    num_weight_matrices = self._num_weight_matrices
    initializer = self._initializer

    self.var_u = self.add_weight(
        shape=(in_channels, num_weight_matrices),
        dtype=dtype,
        initializer=initializer,
        name='u')
    if self._translation_invariant:
      self.var_v = -self.var_u
    else:
      self.var_v = self.add_weight(
          shape=(in_channels, num_weight_matrices),
          dtype=dtype,
          initializer=initializer,
          name='v')
    self.var_c = self.add_weight(
        shape=(num_weight_matrices,),
        dtype=dtype,
        initializer=initializer,
        name='c')
    self.var_w = self.add_weight(
        shape=(num_weight_matrices, in_channels, out_channels),
        dtype=dtype,
        initializer=initializer,
        name='w',
        trainable=True)
    self.var_b = self.add_weight(
        shape=(out_channels,),
        dtype=dtype,
        initializer=initializer,
        name='b',
        trainable=True)

  def call(self, inputs, **kwargs):
    # pyformat: disable
    """Executes the convolution.

    The shorthands used below are
      `V`: The number of vertices.
      `C`: The number of channels in the input data.

    Note:
      In the following, A1 to An are optional batch dimensions.

    Args:
      inputs: A list of two tensors `[data, neighbors]`. `data` is a `float`
        tensor with shape `[A1, ..., An, V, C]`. `neighbors` is a `SparseTensor`
        with the same type as `data` and with shape `[A1, ..., An, V, V]`
        representing vertex neighborhoods. The neighborhood of a vertex defines
        the support region for convolution. For a mesh, a common choice for the
        neighborhood of vertex `i` would be the vertices in the K-ring of `i`
        (including `i` itself). Each vertex must have at least one neighbor. For
        a faithful implementation of the FeaStNet paper, neighbors should be a
        row-normalized weight matrix corresponding to the graph adjacency matrix
        with self-edges: `neighbors[A1, ..., An, i, j] > 0` if vertex `j` is a
        neighbor of vertex `i`, and `neighbors[A1, ..., An, i, i] > 0` for all
        `i`, and `sum(neighbors, axis=-1)[A1, ..., An, i] == 1.0` for all `i`.
        These requirements are relaxed in this implementation.
      **kwargs: A dictionary containing the key `sizes`, which is an `int` tensor
        of shape `[A1, ..., An]` indicating the true input sizes in case of
        padding (`sizes=None` indicates no padding). `sizes[A1, ..., An] <= V`.
        If `data` and `neighbors` are 2-D, `sizes` will be ignored. As an
        example usage of `sizes`, consider an input consisting of three graphs
        `G0`, `G1`, and `G2` with `V0`, `V1`, and `V2` vertices respectively.
        The padded input would have the shapes `data.shape = [3, V, C]`, and
        `neighbors.shape = [3, V, V]`, where `V = max([V0, V1, V2])`. The true
        sizes of each graph will be specified by `sizes=[V0, V1, V2]`.
        `data[i, :Vi, :]` and `neighbors[i, :Vi, :Vi]` will be the vertex and
        neighborhood data of graph `Gi`. The `SparseTensor` `neighbors` should
        have no nonzero entries in the padded regions.

    Returns:
      Tensor with shape `[A1, ..., An, V, num_output_channels]`.
    """

    # pyformat: enable
<<<<<<< HEAD
    sizes = kwargs.get("sizes", None)
=======
    sizes = kwargs.get('sizes', None)
>>>>>>> fd34f976
    return gc.feature_steered_convolution(
        data=inputs[0],
        neighbors=inputs[1],
        sizes=sizes,
        var_u=self.var_u,
        var_v=self.var_v,
        var_c=self.var_c,
        var_w=self.var_w,
        var_b=self.var_b)


class DynamicGraphConvolutionKerasLayer(tf.keras.layers.Layer):
  """A keras layer for dynamic graph convolutions.

  Dynamic GraphCNN for Learning on Point Clouds
  Yue Wang, Yongbin Sun, Ziwei Liu, Sanjay E. Sarma, Michael Bronstein, and
  Justin Solomon.
  https://arxiv.org/abs/1801.07829

  This layer implements an instance of the graph convolutional operation
  described in the paper above, specifically a graph convolution block with a
  single edge filtering layer. This implementation is intended to demonstrate
  how `graph_convolution.edge_convolution_template` can be wrapped to implement
  a variety of edge convolutional methods.

  This implementation is slightly generalized version to what is described in
  the paper in that here variable sized neighborhoods are allowed rather than
  forcing a fixed size k-neighbors. Users must provide the neighborhoods as
  input.
  """

  def __init__(self,
               num_output_channels,
               reduction,
               activation=None,
               use_bias=True,
               kernel_initializer='glorot_uniform',
               bias_initializer='zeros',
               kernel_regularizer=None,
               bias_regularizer=None,
               activity_regularizer=None,
               kernel_constraint=None,
               bias_constraint=None,
               name=None,
               **kwargs):
    """Initializes DynamicGraphConvolutionKerasLayer.

    Args:
      num_output_channels: An `int` specifying the number of output channels.
      reduction: Either 'weighted' or 'max'. Specifies the reduction over
        neighborhood edge features as described in the paper above.
      activation: The `activation` argument of `tf.keras.layers.Conv1D`.
      use_bias: The `use_bias` argument of `tf.keras.layers.Conv1D`.
      kernel_initializer: The `kernel_initializer` argument of
        `tf.keras.layers.Conv1D`.
      bias_initializer: The `bias_initializer` argument of
        `tf.keras.layers.Conv1D`.
      kernel_regularizer: The `kernel_regularizer` argument of
        `tf.keras.layers.Conv1D`.
      bias_regularizer: The `bias_regularizer` argument of
        `tf.keras.layers.Conv1D`.
      activity_regularizer: The `activity_regularizer` argument of
        `tf.keras.layers.Conv1D`.
      kernel_constraint: The `kernel_constraint` argument of
        `tf.keras.layers.Conv1D`.
      bias_constraint: The `bias_constraint` argument of
        `tf.keras.layers.Conv1D`.
      name: A name for this layer.
      **kwargs: Additional keyword arguments passed to the base layer.
    """
    super(DynamicGraphConvolutionKerasLayer, self).__init__(
        name=name, **kwargs)
    self._num_output_channels = num_output_channels
    self._reduction = reduction
    self._activation = activation
    self._use_bias = use_bias
    self._kernel_initializer = kernel_initializer
    self._bias_initializer = bias_initializer
    self._kernel_regularizer = kernel_regularizer
    self._bias_regularizer = bias_regularizer
    self._activity_regularizer = activity_regularizer
    self._kernel_constraint = kernel_constraint
    self._bias_constraint = bias_constraint

  def build(self, input_shape):  # pylint: disable=unused-argument
    """Initializes the layer weights."""
    self._conv1d_layer = tf.keras.layers.Conv1D(
        filters=self._num_output_channels,
        kernel_size=1,
        strides=1,
        padding='valid',
        activation=self._activation,
        use_bias=self._use_bias,
        kernel_initializer=self._kernel_initializer,
        bias_initializer=self._bias_initializer,
        kernel_regularizer=self._kernel_regularizer,
        bias_regularizer=self._bias_regularizer,
        activity_regularizer=self._activity_regularizer,
        kernel_constraint=self._kernel_constraint,
        bias_constraint=self._bias_constraint)

  def call(self, inputs, **kwargs):
    # pyformat: disable
    """Executes the convolution.

    The shorthands used below are
      `V`: The number of vertices.
      `C`: The number of channels in the input data.

    Note:
      In the following, A1 to An are optional batch dimensions.

    Args:
      inputs: A list of two tensors `[data, neighbors]`. `data` is a `float`
        tensor with shape `[A1, ..., An, V, C]`. `neighbors` is a `SparseTensor`
        with the same type as `data` and with shape `[A1, ..., An, V, V]`
        representing vertex neighborhoods. The neighborhood of a vertex defines
        the support region for convolution. For a mesh, a common choice for the
        neighborhood of vertex `i` would be the vertices in the K-ring of `i`
        (including `i` itself). Each vertex must have at least one neighbor. For
        `reduction='weighted'`, `neighbors` should be a row-normalized matrix:
        `sum(neighbors, axis=-1)[A1, ..., An, i] == 1.0` for all `i`, although
        this is not enforced in the implementation in case different neighbor
        weighting schemes are desired.
      **kwargs: A dictionary containing the key `sizes`, which is an `int`
        tensor of shape `[A1, ..., An]` indicating the true input sizes in case
        of padding (`sizes=None` indicates no padding).
        `sizes[A1, ..., An] <= V`. If `data` and `neighbors` are 2-D, `sizes`
        will be ignored. As an example usage of `sizes`, consider an input
        consisting of three graphs `G0`, `G1`, and `G2` with `V0`, `V1`, and
        `V2` vertices respectively. The padded input would have the shapes
        `data.shape = [3, V, C]`, and `neighbors.shape = [3, V, V]`,
        where `V = max([V0, V1, V2])`. The true sizes of each graph will be
        specified by `sizes=[V0, V1, V2]`. `data[i, :Vi, :]` and
        `neighbors[i, :Vi, :Vi]` will be the vertex and neighborhood data of
        graph `Gi`. The `SparseTensor` `neighbors` should have no nonzero
        entries in the padded regions.

    Returns:
      Tensor with shape `[A1, ..., An, V, num_output_channels]`.
    """
    # pyformat: enable
    def _edge_convolution(vertices, neighbors, conv1d_layer):
      r"""The edge filtering op passed to `edge_convolution_template`.

      This instance implements the edge function
      $$h_{\theta}(x, y) = MLP_{\theta}([x, y - x])$$

      Args:
        vertices: A 2-D Tensor with shape `[D1, D2]`.
        neighbors: A 2-D Tensor with the same shape and type as `vertices`.
        conv1d_layer: A callable 1d convolution layer.

      Returns:
        A 2-D Tensor with shape `[D1, D3]`.
      """
      concat_features = tf.concat(
          values=[vertices, neighbors - vertices], axis=-1)
      concat_features = tf.expand_dims(concat_features, 0)
      convolved_features = conv1d_layer(concat_features)
      convolved_features = tf.squeeze(input=convolved_features, axis=(0,))
      return convolved_features

    sizes = kwargs.get('sizes', None)
    return gc.edge_convolution_template(
        data=inputs[0],
        neighbors=inputs[1],
        sizes=sizes,
        edge_function=_edge_convolution,
        reduction=self._reduction,
        edge_function_kwargs={'conv1d_layer': self._conv1d_layer})


# API contains all public functions and classes.
__all__ = export_api.get_functions_and_classes()<|MERGE_RESOLUTION|>--- conflicted
+++ resolved
@@ -258,11 +258,7 @@
     """
 
     # pyformat: enable
-<<<<<<< HEAD
-    sizes = kwargs.get("sizes", None)
-=======
     sizes = kwargs.get('sizes', None)
->>>>>>> fd34f976
     return gc.feature_steered_convolution(
         data=inputs[0],
         neighbors=inputs[1],
