#Copyright 2019 Google LLC
#
# Licensed under the Apache License, Version 2.0 (the "License");
# you may not use this file except in compliance with the License.
# You may obtain a copy of the License at
#
#    https://www.apache.org/licenses/LICENSE-2.0
#
# Unless required by applicable law or agreed to in writing, software
# distributed under the License is distributed on an "AS IS" BASIS,
# WITHOUT WARRANTIES OR CONDITIONS OF ANY KIND, either express or implied.
# See the License for the specific language governing permissions and
# limitations under the License.
"""Setup for pip package."""
from __future__ import absolute_import
from __future__ import division
from __future__ import print_function

import os
import sys

from setuptools import find_packages
from setuptools import setup

version_path = os.path.join(os.path.dirname(__file__), 'tensorflow_graphics')
sys.path.append(version_path)
from version import __version__  # pylint: disable=g-import-not-at-top

tensorflow_version = '1.13.1'

<<<<<<< HEAD
INSTALL_PACKAGES = [
    'absl-py >= 0.6.1',
    'numpy >= 1.15.4',
    'scipy >= 1.1.0',
    'six >= 1.11.0',
    'setuptools >= 41.0.0',
    'tensorflow_datasets >= 2.1.0',
    'matplotlib >= 2.2.5',
    'tqdm >= 4.45.0',
    'psutil >= 5.7.0',
]
=======
INSTALL_PACKAGES = [line.strip() for line in open('requirements.txt')]
INSTALL_PACKAGES = [line for line in INSTALL_PACKAGES \
                    if not line.startswith('#')]
>>>>>>> fd34f976

if '--compute_platform' in sys.argv:
  compute_platform_idx = sys.argv.index('--compute_platform')
  compute_platform = sys.argv[compute_platform_idx + 1]
  sys.argv.remove('--compute_platform')
  sys.argv.pop(compute_platform_idx)
else:
  compute_platform = 'none'

if compute_platform not in ('none', 'cpu', 'gpu'):
  sys.exit('Supported compute platforms are none, cpu, or gpu')

if compute_platform == 'cpu':
  INSTALL_PACKAGES.append('tensorflow >= ' + tensorflow_version)
  package_name = 'tensorflow-graphics'
elif compute_platform == 'gpu':
  INSTALL_PACKAGES.append('tensorflow-gpu >= ' + tensorflow_version)
  package_name = 'tensorflow-graphics-gpu'
else:
  package_name = 'tensorflow-graphics'

SETUP_PACKAGES = [
    'pytest-runner',
]

TEST_PACKAGES = [
    'pytest',
    'pytest-mock',
    'python-coveralls',
]

EXTRA_PACKAGES = {
    'test': TEST_PACKAGES,
    'tf': ['tensorflow >= ' + tensorflow_version],
    'tf-gpu': ['tensorflow-gpu >= ' + tensorflow_version],
    'tf-nightly': ['tf-nightly-2.0-preview'],
    'tf-nightly-gpu': ['tf-nightly-gpu-2.0-preview'],
}

setup(
    name=package_name,
    version=__version__,
    description=('A library that contains well defined, reusable and cleanly '
                 'written graphics related ops and utility functions for '
                 'TensorFlow.'),
    long_description='',
    url='https://github.com/tensorflow/graphics',
    author='Google LLC',
    author_email='tf-graphics-eng@google.com',
    install_requires=INSTALL_PACKAGES,
    setup_requires=SETUP_PACKAGES,
    tests_require=TEST_PACKAGES,
    extras_require=EXTRA_PACKAGES,
    packages=find_packages(),
    classifiers=[
        'Development Status :: 5 - Production/Stable',
        'Programming Language :: Python :: 2',
        'Programming Language :: Python :: 3',
        'Topic :: Scientific/Engineering :: Mathematics',
        'Topic :: Scientific/Engineering :: Artificial Intelligence',
    ],
    license='Apache 2.0',
    keywords=[
        'tensorflow',
        'graphics',
        'machine learning',
    ],
)<|MERGE_RESOLUTION|>--- conflicted
+++ resolved
@@ -28,23 +28,9 @@
 
 tensorflow_version = '1.13.1'
 
-<<<<<<< HEAD
-INSTALL_PACKAGES = [
-    'absl-py >= 0.6.1',
-    'numpy >= 1.15.4',
-    'scipy >= 1.1.0',
-    'six >= 1.11.0',
-    'setuptools >= 41.0.0',
-    'tensorflow_datasets >= 2.1.0',
-    'matplotlib >= 2.2.5',
-    'tqdm >= 4.45.0',
-    'psutil >= 5.7.0',
-]
-=======
 INSTALL_PACKAGES = [line.strip() for line in open('requirements.txt')]
 INSTALL_PACKAGES = [line for line in INSTALL_PACKAGES \
                     if not line.startswith('#')]
->>>>>>> fd34f976
 
 if '--compute_platform' in sys.argv:
   compute_platform_idx = sys.argv.index('--compute_platform')
